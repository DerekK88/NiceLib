# -*- coding: utf-8 -*-
# Copyright 2015-2018 Nate Bogdanowicz
from __future__ import division, absolute_import, with_statement, print_function, unicode_literals

from builtins import str, zip
from past.builtins import basestring
from future.utils import with_metaclass

import re
import sys
import warnings
import logging
from inspect import isfunction, getargspec
from collections import deque

from .util import to_tuple, ChainMap, suppress

log = logging.getLogger(__name__)

__all__ = ['NiceLib', 'NiceObjectDef']
FLAGS = {'prefix', 'ret', 'struct_maker', 'buflen', 'use_numpy', 'free_buf'}
UNDER_FLAGS = {'_{}_'.format(f) for f in FLAGS}
USINGLE_FLAGS = {'_'+f for f in FLAGS}
COMBINED_FLAGS = UNDER_FLAGS | USINGLE_FLAGS
ARG_HANDLERS = []


def register_arg_handler(arg_handler):
    ARG_HANDLERS.append(arg_handler)
    return arg_handler


def c_to_numpy_array(ffi, c_arr, size):
    import numpy as np
    arrtype = ffi.typeof(c_arr)
    cname = arrtype.item.cname
    if cname.startswith(('int', 'long', 'short', 'char', 'signed')):
        prefix = 'i'
    elif cname.startswith('unsigned'):
        prefix = 'u'
    elif cname.startswith(('float', 'double')):
        prefix = 'f'
    else:
        raise TypeError("Unknown type {}".format(cname))

    dtype = np.dtype(prefix + str(ffi.sizeof(arrtype.item)))
    return np.frombuffer(ffi.buffer(c_arr), dtype=dtype)


def sig_pattern(sig_patterns, names):
    """Create a dict of Sigs by expanding a set of patterns.

    Parameters
    ----------
    sig_patterns : sequence of pairs (`pattern`, `sig`)
        Each `sig` is an ordinary sig, and `pattern` is a string pattern which will be completed
        with each of the names given, using `str.format()`
    names : sequence of strings
    """
    return {pattern.format(name): sig
            for name in names
            for pattern, sig in sig_patterns}


class Sig(object):
    @classmethod
    def from_tuple(cls, sig_tup):
        # Allow non-tuple, e.g. ('in') or ({'ret':'ignore'})
        if not isinstance(sig_tup, tuple):
            sig_tup = (sig_tup,)

        if sig_tup and isinstance(sig_tup[-1], dict):
            sig_flags = sig_tup[-1]
            sig_tup = sig_tup[:-1]
        else:
            sig_flags = {}

        return cls(*sig_tup, **sig_flags)

    def __init__(self, *arg_strs, **flags):
        self.arg_strs = arg_strs
        self.sig_flags = flags
        self._num_default_args = 0
        self._make_arg_handlers()

    def __repr__(self):
        return "<Sig({})>".format(', '.join(repr(s) for s in self.arg_strs))

    def __call__(self, func):
        """Signature decorator for hybrid functions"""
        func.sig = self
        return func

    def args_c_str(self):
        return ', '.join(h.arg_c_str for h in self.handlers)

    def args_py_str(self, skipargs=0):
        return ', '.join(h.arg_py_str for h in self.handlers[skipargs:] if h.takes_input)

    def rets_py_str(self):
        n_outputs = len(self.out_handlers)
        if n_outputs == 0:
            return 'None'
        elif n_outputs == 1:
            return self.out_handlers[0].arg_py_str
        else:
            return '(' + ', '.join(h.arg_py_str for h in self.out_handlers) + ')'

    def set_default_flags(self, flags_list):
        self.flags = ChainMap(self.sig_flags, *flags_list)

    def _make_arg_handlers(self):
        log.info('Making handlers for signature {}'.format(self.arg_strs))
        for handler_class in ARG_HANDLERS:
            handler_class.start_sig_definition()

        self.handlers = [self._make_arg_handler(arg_str) for arg_str in self.arg_strs]

        for handler_class in ARG_HANDLERS:
            handler_class.end_sig_definition()

        self.in_handlers = [h for h in self.handlers if h.takes_input]
        self.out_handlers = [h for h in self.handlers if h.makes_output]
        self.num_inargs = len(self.in_handlers)

    def _make_arg_handler(self, arg_str):
        for handler_class in ARG_HANDLERS:
            handler = handler_class.create(self, arg_str)
            if handler:
                return handler
        raise ValueError("Unrecognized argtype string '{}'".format(arg_str))

    def bind_argtypes(self, ffi, func_name, c_argtypes, ret_handler, c_argnames):
        self.ffi = ffi
        self.func_name = func_name
        self.c_argtypes = c_argtypes
        self.ret_handler = ret_handler
        self.c_argnames = c_argnames
        self.variadic = (c_argtypes and c_argtypes[-1] == '...')

        if self.variadic:
            if len(self.arg_strs) < len(c_argtypes) - 1:
                raise TypeError("{}() takes at least {} args, but your signature specifies "
                                "{}".format(func_name, len(c_argtypes)-1, len(self.arg_strs)))
        else:
            if len(self.arg_strs) != len(c_argtypes):
                raise TypeError("{}() takes {} args, but your signature specifies "
                                "{}".format(func_name, len(c_argtypes), len(self.arg_strs)))

        self.argnames = []
        self.retnames = []
        c_argnames = c_argnames or [None] * len(c_argtypes)
        for handler, c_argtype, c_argname in zip(self.handlers, c_argtypes, c_argnames):
            handler.c_argtype = c_argtype
            handler.c_argname = c_argname or self._next_default_argname()
            if handler.takes_input:
                self.argnames.append(c_argname)
            if handler.makes_output:
                self.retnames.append(c_argname)

    def _next_default_argname(self):
        self._num_default_args += 1
        return 'arg{}'.format(self._num_default_args)

    def make_c_args(self, args):
        py_args = deque(args)
        c_args = []
        for handler in self.handlers:
            log.info("Making C arg for %s", handler)
            py_arg = py_args.popleft() if handler.takes_input else None
            c_args.append(handler.make_c_arg(self.ffi, py_arg))

        # Do second pass to clean up callables; beware that cdata can be callable though
        return [a() if (not isinstance(a, self.ffi.CData) and callable(a)) else a for a in c_args]

    def extract_outputs(self, c_args, retval, ret_handler_kwargs):
        out_vals = [handler.extract_output(self.ffi, c_arg)
                    for handler, c_arg in zip(self.handlers, c_args)
                    if handler.makes_output]

        if self.ret_handler:
            retval = self.ret_handler.handle(retval, ret_handler_kwargs)

        if retval is not None:
            out_vals.append(retval)

        if not out_vals:
            return None
        elif len(out_vals) == 1:
            return out_vals[0]
        else:
            return tuple(out_vals)


class ArgHandler(object):
    handlers = []

    @classmethod
    def start_sig_definition(cls):
        pass

    @classmethod
    def end_sig_definition(cls):
        pass

    @classmethod
    def create(cls, sig, arg_str):
        raise NotImplementedError

    def __init__(self, sig, arg_str):
        self.sig = sig
        self.arg_str = arg_str

    def __repr__(self):
        return "<{}>".format(self.__class__.__name__)

    @property
    def arg_c_str(self):
        arg_str = self.c_argtype.cname
        if self.c_argname:
            arg_str += ' ' + self.c_argname
        return arg_str

    @property
    def arg_py_str(self):
        return self.c_argname or 'arg'

    def make_c_arg(self, ffi, arg_value):
        raise NotImplementedError

    def extract_output(self, ffi, c_arg):
        raise NotImplementedError


@register_arg_handler
class InArgHandler(ArgHandler):
    takes_input = True
    makes_output = False

    @classmethod
    def create(cls, sig, arg_str):
        if arg_str != 'in':
            return None
        return cls(sig, arg_str)

    def make_c_arg(self, ffi, arg_value):
        return _wrap_inarg(ffi, self.c_argtype, arg_value)


@register_arg_handler
class OutArgHandler(ArgHandler):
    takes_input = False
    makes_output = True

    @classmethod
    def create(cls, sig, arg_str):
        if arg_str != 'out':
            return None
        return cls(sig, arg_str)

    def make_c_arg(self, ffi, arg_value):
        if self.c_argtype.kind == 'pointer' and self.c_argtype.item.kind == 'struct':
            arg = self.sig.flags['struct_maker'](self.c_argtype)
        else:
            arg = ffi.new(self.c_argtype)
        return arg

    def extract_output(self, ffi, c_arg):
        return c_arg[0]


@register_arg_handler
class InOutArgHandler(ArgHandler):
    takes_input = True
    makes_output = True

    @classmethod
    def create(cls, sig, arg_str):
        if arg_str == 'inout':
            return cls(sig, arg_str)

    def make_c_arg(self, ffi, arg_value):
        inarg_type = (ffi.typeof(arg_value) if isinstance(arg_value, ffi.cdata) else
                      type(arg_value))

        if inarg_type == self.c_argtype:
            return arg_value  # Pass straight through

        if self.c_argtype.kind == 'pointer' and self.c_argtype.item.kind == 'struct':
            struct_maker = self.sig.flags['struct_maker']
            return struct_maker(self.c_argtype, arg_value)

        if (self.c_argtype.cname == 'void *' and isinstance(arg_value, ffi.CData) and
                inarg_type.kind in ('pointer', 'array')):
            return ffi.cast(self.c_argtype, arg_value)

        try:
            return ffi.new(self.c_argtype, arg_value)
        except TypeError:
            raise TypeError("Cannot convert {} to required type {}"
                            "".format(arg_value, self.c_argtype))

    def extract_output(self, ffi, c_arg):
        if self.c_argtype.cname == 'void *':
            return c_arg  # Don't dereference void pointers directly
        else:
            return c_arg[0]


@register_arg_handler
class IgnoreArgHandler(ArgHandler):
    takes_input = False
    makes_output = False

    @classmethod
    def create(cls, sig, arg_str):
        if arg_str == 'ignore':
            return cls(sig, arg_str)
        else:
            return None

    def make_c_arg(self, ffi, arg_value):
        return ffi.new(self.c_argtype.cname + '*')[0]


@register_arg_handler
class ArrayLenArgHandler(ArgHandler):
    RE_LEN = re.compile(r'len(=([0-9]+|in))?')

    @property
    def takes_input(self):
        return self.get_len

    makes_output = False

    @classmethod
    def create(cls, sig, arg_str):
        m = cls.RE_LEN.match(arg_str)
        if m:
            len_handler = cls(sig, arg_str)
            arr_handler = ArrayArgHandler.unmatched_arrays.pop(0)
            len_handler.arr_handler = arr_handler
            arr_handler.len_handler = len_handler

            len_param = m.group(2)

            len_handler.get_len = False
            len_handler.fixed_len = None
            if len_param == 'in':
                len_handler.get_len = True
            elif len_param is not None:
                len_handler.fixed_len = int(len_param)

            return len_handler
        else:
            return None

    def make_c_arg(self, ffi, arg_value):
        # Save len for later use by ArrayArgHandler
        if self.get_len:
            self.len = arg_value
        elif self.fixed_len:
            self.len = self.fixed_len
        else:
            self.len = self.sig.flags['buflen']
        return self.len


@register_arg_handler
class ArrayArgHandler(ArgHandler):
    RE_ARR = re.compile(r'(arr|buf)(\[([0-9]+)\])?$')

    takes_input = False
    makes_output = True

    @classmethod
    def start_sig_definition(cls):
        cls.unmatched_arrays = []
        # NOTE: Could also define unmatched_lens if we want to allow lens before arrs

    @classmethod
    def end_sig_definition(cls):
        if cls.unmatched_arrays:
            raise ValueError("Number of paired buf/arr sig elements does not match number of "
                             "len sig elements")
        cls.unmatched_arrays = None

    @classmethod
    def create(cls, sig, arg_str):
        m = cls.RE_ARR.match(arg_str)
        if m:
            is_buf = (m.group(1) == 'buf')
            len_num = None if m.group(3) is None else int(m.group(3))
            handler = cls(sig, arg_str, is_buf, len_num)
            if len_num is None:
                cls.unmatched_arrays.append(handler)
            return handler
        return None

    def __init__(self, sig, arg_str, is_buf, given_len):
        ArgHandler.__init__(self, sig, arg_str)
        self.is_buf = is_buf
        self.given_len = given_len
        self.len_handler = None

    def extract_output(self, ffi, c_arg):
        if self.is_buf:
            return ffi.string(c_arg)
        elif self.sig.flags['use_numpy']:
            return c_to_numpy_array(ffi, c_arg, self.len())
        else:
            return c_arg

    def len(self):
        if self.given_len:
            return self.given_len
        else:
            return self.len_handler.len

    def make_c_arg(self, ffi, arg_value):
        if self.is_buf:
            return lambda: ffi.new('char[]', self.len())
        else:
            return lambda: ffi.new('{}[]'.format(self.c_argtype.item.cname), self.len())


@register_arg_handler
class BufOutArgHandler(ArgHandler):
    takes_input = False
    makes_output = True

    @classmethod
    def create(cls, sig, arg_str):
        if arg_str == 'bufout':
            return cls(sig, arg_str)

    def make_c_arg(self, ffi, arg_value):
        if not (self.c_argtype.kind == 'pointer' and self.c_argtype.item.kind == 'pointer' and
                self.c_argtype.item.item.kind == 'primitive'):
            raise TypeError("'bufout' applies only to type 'char**'")
        return ffi.new(self.c_argtype)

    def extract_output(self, ffi, c_arg):
        if c_arg[0] == ffi.NULL:
            return None
        string = ffi.string(c_arg[0])

        free_buf = self.sig.args['free_buf']
        if free_buf:
            free_buf(c_arg[0])
        return string


class RetHandler(object):
    def __init__(self, func=None, name=None, num_retvals=None):
        self.__name__ = name
        self.num_retvals = num_retvals
        if func:
            self(func)

    def __call__(self, func):
        self._func = func
        if hasattr(func, '__name__') and not self.__name__:
            self.__name__ = func.__name__

        self.kwargs = set(getargspec(func).args[1:])
        return self

    def __repr__(self):
        return '<RetHandler(name={!r})>'.format(self.__name__)

    def handle(self, retval, available_kwargs):
        try:
            kwargs = {arg:available_kwargs[arg] for arg in self.kwargs}
        except KeyError as e:
            raise KeyError("Unknown arg '{}' in arglist of ret-handling function "
                           "'{}'".format(e.args[0], self.ret_handler.__name__))
        return self._func(retval, **kwargs)


@RetHandler(num_retvals=1)
def ret_return(retval):
    return retval


@RetHandler(num_retvals=0)
def ret_ignore(retval):
    pass


class NiceObjectMeta(type):
    def __new__(metacls, clsname, bases, orig_classdict):
        log.info('Creating class %s...', clsname)
        if bases == (object,):
            return type.__new__(metacls, clsname, bases, orig_classdict)  # Base class

        classdict = {'_n_handles': 1}
        sigs = {}
        flags = {}
        for name, value in orig_classdict.items():
            if name == '_sigs_':
                sigs.update((n, (v if isinstance(v, Sig) else Sig.from_tuple(v)))
                            for n,v in value.items())
            elif isinstance(value, Sig):
                sigs[name] = value
            elif name == '_n_handles_':
                classdict['_n_handles'] = value
            elif name in COMBINED_FLAGS:
                flags[name.strip('_')] = value
            else:
                classdict[name] = value

        metacls._handle_flags(flags)

        # Add these last to prevent user overwriting them
        classdict.update(_sigs=sigs, _flags=flags)
        log.info('classdict: %r', classdict)
        return type.__new__(metacls, clsname, bases, classdict)

    @classmethod
    def _handle_flags(metacls, flags):
        with suppress(KeyError):
            flags['prefix'] = to_tuple(flags['prefix'])

    def _patch(cls, parent_lib):
        log.info("Patching NiceObject subclass '%s'...", cls.__name__)
        if hasattr(cls, '_init_'):
            init = cls._init_
            if isinstance(init, basestring):
                init = getattr(parent_lib, init)
            cls._init_func = staticmethod(init)

        for name, sig in cls._sigs.items():
            sig.set_default_flags((cls._flags, parent_lib._base_flags))
            libfunc = parent_lib._create_libfunction(name, sig)

<<<<<<< HEAD
            if not libfunc:
                log.warn("Function '%s' could not be found using prefixes %r",
                         name, sig.flags['prefix'])
            setattr(cls, name, libfunc)
=======
                if not libfunc:
                    log.warning("Function '%s' could not be found using prefixes %r",
                                attr_name, sig.flags['prefix'])
                setattr(cls, attr_name, libfunc)
>>>>>>> 4e23c818

    @classmethod
    def from_niceobjectdef(metacls, cls_name, niceobjdef, parent_lib):
        classdict = {
            '_init_': niceobjdef.init,
            '_n_handles_': niceobjdef.n_handles,
            '__doc__': niceobjdef.doc,
        }
        classdict.update({('_'+f+'_'):v for f,v in niceobjdef.flags.items()})
        classdict.update(niceobjdef.attrs)

        cls = NiceObjectMeta(cls_name, (NiceObject,), classdict)
        cls._patch(parent_lib)
        return cls


class NiceObject(with_metaclass(NiceObjectMeta, object)):
    _init_func = None
    _n_handles = None

    def __init__(self, *args):
        handles = self._init_func(*args) if self._init_func else args
        if not isinstance(handles, tuple):
            handles = (handles,)
        self._handles = handles

        if len(handles) != self._n_handles:
            raise TypeError("__init__() takes exactly {} arguments "
                            "({} given)".format(self._n_handles, len(handles)))


class LibMethod(object):
    def __init__(self, niceobj, libfunc):
        self._niceobj = niceobj
        self._libfunc = libfunc

        nh = niceobj._n_handles
        sig_str = '{}({}) -> {}'.format(libfunc.name, libfunc.sig.args_py_str(nh),
                                        libfunc.sig.rets_py_str())
        c_sig_str = '{}({})'.format(libfunc.c_name, libfunc.sig.args_c_str())
        self.__doc__ = sig_str + '\n\nOriginal C Function: ' + c_sig_str

        if sys.version_info >= (3,3):
            self._assign_signature()

    def _assign_signature(self):
        from inspect import Parameter, Signature
        params = [Parameter(h.c_argname, Parameter.POSITIONAL_OR_KEYWORD)
                  for h in self._libfunc.sig.in_handlers[self._niceobj._n_handles:]]
        self.__signature__ = Signature(params)

    def __call__(self, *args):
        return self._libfunc(*(self._niceobj._handles + args), niceobj=self._niceobj)


def _wrap_inarg(ffi, argtype, arg):
    """Convert an input arg to the argtype required by the underlying C function

    `argtype` is the ffi.CType to which `arg` should be converted.

    Converts a string to `char *` or `char[]`
    Converts a number to its corresponding CType
                      or a new pointer to the number
    Converts a numpy array to the correct numeric pointer (only flat arrays for now)
    Creates a pointer to arg if argtype is a typeof(arg) pointer
    Otherwise, tries to cast arg to argtype via ffi.cast()

    If `argtype` is not a CType, returns `arg` unmodified
    """
    # For variadic args, we can't rely on cffi auto-converting our arg to the right cdata type, so
    # we do it ourselves instead
    try:
        import numpy as np
        HAS_NUMPY = True
    except ImportError:
        HAS_NUMPY = False

    if HAS_NUMPY and isinstance(arg, np.ndarray):
        if argtype.kind != 'pointer':
            raise TypeError
        elif argtype.item.kind != 'primitive':
            raise TypeError

        cname = argtype.item.cname
        if cname.startswith(('int', 'long', 'short', 'char', 'signed')):
            prefix = 'i'
        elif cname.startswith('unsigned'):
            prefix = 'u'
        elif cname.startswith(('float', 'double')):
            prefix = 'f'
        else:
            raise TypeError("Unknown type {}".format(cname))

        dtype = np.dtype(prefix + str(ffi.sizeof(argtype.item)))

        if arg.dtype != dtype:
            raise TypeError

        return ffi.cast(argtype, arg.ctypes.data)

    elif isinstance(argtype, ffi.CType):
        # Convert strings
        if argtype.cname in ('char *', 'char[]') and isinstance(arg, (str, bytes)):
            if isinstance(arg, str):
                arg = arg.encode()
            return ffi.new('char[]', arg)

        else:
            with suppress(TypeError):
                return ffi.new(argtype, arg)

            with suppress(TypeError):
                return ffi.cast(argtype, arg)

        raise TypeError("A value castable to (or a valid initializer for) '{}' is required, "
                        "got '{}'".format(argtype, arg))
    else:
        return arg


# WARNING uses some stack frame hackery; should probably make use of this syntax optional
class NiceObjectDef(object):
    def __init__(self, attrs=None, n_handles=1, init=None, doc=None, **flags):
        self.doc = doc
        self.attrs = attrs
        self.n_handles = n_handles

        if not (init is None or isinstance(init, basestring)):
            raise TypeError("NiceObjectDef's `init` arg must be a string that names a wrapped "
                            "function. Got '{}' instead.".format(type(init).__name__))
        self.init = init

        if attrs is not None:
            self.names = set(attrs.keys())
            self.attrs = {n:(v if isinstance(v, Sig) else Sig.from_tuple(v))
                          for n,v in attrs.items()}

        if 'ret_wrap' in flags:
            warnings.warn("The 'ret_wrap' flag has been renamed to 'ret', please update your code:",
                          stacklevel=2)
            flags['ret'] = flags.pop('ret_wrap')

        bad_kwds = [k for k in flags if k not in FLAGS]
        if bad_kwds:
            raise ValueError("Unknown flags {}".format(bad_kwds))
        self.flags = flags

    def set_signatures(self, sigs={}, **kwds):
        self.attrs = sigs
        self.attrs.update(kwds)
        self.names = set(self.attrs.keys())

    def __enter__(self):
        if self.attrs is not None:
            raise Exception("NiceObjectDef already constructed with an `attrs` dict, this is not "
                            "compatible with the context manager syntax")
        outer_vars = sys._getframe(1).f_locals
        self.doc = outer_vars.pop('__doc__', None)
        self._enter_names = set(outer_vars.keys())  # Not including __doc__
        return self

    def __exit__(self, exc_type, exc_value, traceback):
        outer_vars = sys._getframe(1).f_locals
        new_doc = outer_vars.pop('__doc__', None)

        exit_names = set(outer_vars.keys())
        self.names = exit_names.difference(self._enter_names)

        if new_doc:
            outer_vars['__doc__'] = self.doc  # Put old var back
        self.doc = new_doc

    def __str__(self):
        return "<NiceObjectDef values={}>".format(repr(self.names))

    def __repr__(self):
        return "<NiceObjectDef values={}>".format(repr(self.names))


class LibMeta(type):
    def __new__(metacls, clsname, bases, orig_classdict):
        log.info('Creating class %s...', clsname)
        flags = {
            'prefix': '',
            'struct_maker': None,  # ffi.new
            'buflen': 512,
            'use_numpy': False,
            'free_buf': None,
            'ret': ret_return,
        }
        classdict = {}
        niceobjectdefs = {}  # name: NiceObjectDef
        niceclasses = {}
        sigs = {}
        rethandlers = {}
        hybrid_funcs = {}

        for name, value in orig_classdict.items():
            log.info("Processing attr '{}'...".format(name))
            if name == '_info_':
                classdict['_info'] = value

            elif name == '_sigs_':
                sigs.update(value)

            elif name in COMBINED_FLAGS:
                flags[name.strip('_')] = value

            elif isinstance(value, NiceObjectDef):
                if value.attrs is None:
                    value.names.remove(name)  # Remove self (context manager syntax)
                niceobjectdefs[name] = value

            elif isinstance(value, type) and issubclass(value, NiceObject):
                niceclasses[name] = value

            elif isinstance(value, RetHandler):
                rethandlers[name] = value

            elif isfunction(value):
                if hasattr(value, 'sig'):
                    hybrid_funcs[name] = value
                    sigs[name] = value.sig
                elif name.startswith('_ret_') and name != '_ret_':
                    # For backwards compatibility
                    rethandlers[name] = RetHandler(func=value, name=name[5:])
                else:
                    classdict[name] = staticmethod(value)

            elif isinstance(value, Sig):
                sigs[name] = value

            elif not name.startswith('_'):
                sigs[name] = Sig.from_tuple(value)

            else:
                classdict[name] = value

        log.info('Found NiceObjectDefs: %r', niceobjectdefs)
        log.info('Found NiceObject subclasses: %s', niceclasses)
        log.info('Found root sigs: %s', sigs)

        # Add these last to prevent user overwriting them
        classdict.update(_niceobjectdefs=niceobjectdefs, _niceclasses=niceclasses, _sigs=sigs,
                         _rethandlers=rethandlers, _base_flags=flags, _hybrid_funcs=hybrid_funcs)
        log.info('classdict: %r', classdict)
        return super(LibMeta, metacls).__new__(metacls, clsname, bases, classdict)

    def __init__(cls, clsname, bases, classdict):
        cls._dir_ffilib = []  # Required by base class
        if bases == (object,):
            return  # Base class

        cls._handle_deprecated_attributes()
        if '_info' in cls.__dict__:
            cls._ffi = cls._info._ffi
            cls._ffilib = cls._info._ffilib
            cls._defs = cls._info._defs
        else:
            cls._ffilib = cls._lib
            del cls._lib

        cls._handle_base_flags()
        cls._add_dir_ffilib()
        cls._add_ret_handlers()
        cls._create_libfunctions()
        cls._create_niceobject_classes()
        cls._add_enum_constant_defs()
        cls._add_macro_defs()

    def _handle_deprecated_attributes(cls):
        if '_err_wrap' in cls.__dict__:
            cls._base_flags['ret'] = cls._err_wrap
            del cls._err_wrap
            warnings.warn("Your class defines _err_wrap, which has been renamed to _ret, "
                          "please update your code:", stacklevel=2)

        if '_ret_wrap' in cls.__dict__:
            cls._base_flags['ret'] = cls._ret_wrap
            del cls._ret_wrap
            warnings.warn("Your class defines _ret_wrap, which has been renamed to _ret, "
                          "please update your code:", stacklevel=2)

    def _add_ret_handlers(cls):
        log.info('Adding return handlers...')
        ret_handlers = {}
        all_attrs = list(ChainMap(*(c.__dict__ for c in cls.mro())).items())
        for name, value in all_attrs:
            if isinstance(value, RetHandler):
                ret_handlers[name[5:]] = value
        cls._ret_handlers = ret_handlers  # Assign only after finding all _ret_-prefixed names
        log.info('ret_handlers: %s', cls._ret_handlers)

    def _handle_base_flags(cls):
        ret = cls._base_flags.get('ret')
        if isinstance(ret, basestring):
            cls._base_flags['ret'] = RetHandler(ret)

        if cls._ffi and not cls._base_flags['struct_maker']:
            cls._base_flags['struct_maker'] = cls._ffi.new

        # Add default empty prefix
        cls._base_flags['prefix'] = to_tuple(cls._base_flags['prefix'])
        if '' not in cls._base_flags['prefix']:
            cls._base_flags['prefix'] += ('',)

    def _add_dir_ffilib(cls):
        for name in dir(cls._ffilib):
            try:
                attr = getattr(cls._ffilib, name)
                if (cls._ffi and isinstance(attr, cls._ffi.CData) and
                        cls._ffi.typeof(attr).kind != 'function'):
                    cls._dir_ffilib.append(name)
            except Exception as e:
                # The error types cffi uses seem to keep changing, so just catch all of them
                log.info("Name '%s' found in headers, but not this dll: %s", name, e)
            log.debug("Handling NiceLib attr '%s'", name)

    def _create_libfunctions(cls):
        cls._libfuncs = {}
        for shortname, sig in cls._sigs.items():
            sig.set_default_flags([cls._base_flags])
            libfunc = cls._create_libfunction(shortname, sig)
            if libfunc:
                cls._libfuncs[shortname] = libfunc
                try:
                    hybrid_func = cls._hybrid_funcs[shortname]
                    hybrid_func.libfunc = libfunc
                    setattr(cls, shortname, hybrid_func)
                except KeyError:
                    setattr(cls, shortname, libfunc)

    def _create_libfunction(cls, shortname, sig):
        # Designed to be called by NiceLib and NiceObjectMeta
        prefixes = sig.flags.get('prefix', ())
        try:
            c_func, c_func_name = cls._find_c_func(shortname, prefixes)
        except ValueError:
            log.warning("No lib function found with a name ending in '{}' with any of these "
                        "prefixes: {}".format(shortname, prefixes))
            return None

        c_functype = cls._ffi.typeof(c_func)
        c_argtypes = c_functype.args
        if c_functype.ellipsis:
            c_argtypes = c_argtypes + ('...',)

        ret_handler = sig.flags['ret']
        if isinstance(ret_handler, basestring):
            ret_handler = cls._ret_handlers[ret_handler]

        if hasattr(cls, '_info'):
            arg_names = cls._info._argnames.get(c_func_name)
        else:
            arg_names = None

        sig.bind_argtypes(cls._ffi, shortname, c_argtypes, ret_handler, arg_names)

        return LibFunction(shortname, c_func_name, sig, c_func)

    def _find_c_func(cls, shortname, prefixes):
        for prefix in prefixes:
            func_name = prefix + shortname
            with suppress(AttributeError):
                return getattr(cls._ffilib, func_name), func_name

        raise ValueError("No lib function found with a name ending in '{}', with "
                         "any of these prefixes: {}".format(shortname, prefixes))

    def _create_niceobject_classes(cls):
        for niceobj_cls_name, niceobjdef in cls._niceobjectdefs.items():
            niceobj_cls = NiceObjectMeta.from_niceobjectdef(niceobj_cls_name, niceobjdef, cls)
            setattr(cls, niceobj_cls_name, niceobj_cls)

        for niceobj_cls_name, niceclass in cls._niceclasses.items():
            niceclass._patch(cls)
            setattr(cls, niceobj_cls_name, niceclass)

    def _add_enum_constant_defs(cls):
        prefixes = cls._base_flags['prefix']
        for name in dir(cls._ffilib):
            try:
                attr = getattr(cls._ffilib, name)
            except:
                # The error types cffi uses seem to keep changing, so just catch all of them
                log.info("Name '%s' found in headers, but not this dll", name)
                continue  # This could happen if multiple ffi libs are sharing headers

            if not isinstance(attr, cls._ffi.CData) or cls._ffi.typeof(attr).kind != 'function':
                prefix, shortname = unprefix(name, prefixes)
                if shortname in cls.__dict__:
                    warnings.warn("Conflicting name {}, ignoring".format(shortname))
                else:
                    setattr(cls, shortname, attr)

    def _add_macro_defs(cls):
        prefixes = cls._base_flags['prefix']
        for full_name, attr in cls._defs.items():
            prefix, name = unprefix(full_name, prefixes)
            if name in cls.__dict__:
                warnings.warn("Conflicting name {}, ignoring".format(name))
            else:
                macro = staticmethod(attr) if callable(attr) else attr
                setattr(cls, name, macro)

    def __getattr__(cls, name):
        log.debug("Getting attr '%s' from %s...", name, cls)
        try:
            return getattr(cls._ffilib, name)
        except Exception:
            raise AttributeError("{} has no attribute named '{}'".format(cls.__name__, name))

    def __dir__(self):
        return list(self.__dict__.keys()) + self._dir_ffilib


def _func_repr_str(ffi, func, n_handles=0):
    argtypes = ffi.typeof(func._ffi_func).args

    if n_handles > len(func._sig_tup):
        raise ValueError("Signature for function '{}' is missing its required "
                         "handle args".format(func.__name__))

    in_args = [a.cname for a, d in zip(argtypes, func._sig_tup) if 'in' in d][n_handles:]
    out_args = [a.item.cname for a, d in zip(argtypes, func._sig_tup)
                if d.startswith(('out', 'buf', 'arr'))]

    if not out_args:
        out_args = ['None']

    repr_str = "{}({}) -> {}".format(func.__name__, ', '.join(in_args), ', '.join(out_args))
    return repr_str


def unprefix(name, prefixes):
    for prefix in prefixes:
        if name.startswith(prefix):
            return prefix, name[len(prefix):]
    return '', name


class LibFunction(object):
    def __init__(self, name, c_name, sig, c_func):
        self.sig = sig
        self.name = name
        self.c_name = c_name
        self.c_func = c_func

        sig_str = '{}({}) -> {}'.format(name, sig.args_py_str(), sig.rets_py_str())
        c_sig_str = '{}({})'.format(c_name, sig.args_c_str())
        self.__doc__ = sig_str + '\n\nOriginal C Function: ' + c_sig_str

        if sys.version_info >= (3,3):
            self._assign_signature()

    def _assign_signature(self):
        from inspect import Parameter, Signature
        params = [Parameter(h.c_argname, Parameter.POSITIONAL_OR_KEYWORD)
                  for h in self.sig.in_handlers]
        self.__signature__ = Signature(params)

    def __get__(self, instance, owner):
        if instance is None:
            return self
        else:
            return LibMethod(instance, self)

    def __call__(self, *args, **kwds):
        check_num_args(self.name, len(args), self.sig.num_inargs, self.sig.variadic)

        if len(args) != self.sig.num_inargs:
            raise TypeError("{}() takes {} arguments ({} given)"
                            "".format(self.name, self.sig.num_inargs, len(args)))

        ret_handler_args = {
            'niceobj': kwds.pop('niceobj', None),
            'funcname': self.name,
        }

        c_args = self.sig.make_c_args(args)
        retval = self.c_func(*c_args)
        return self.sig.extract_outputs(c_args, retval, ret_handler_args)


def check_num_args(func_name, num_args, num_req_args, is_variadic):
    message = None
    if is_variadic:
        if num_args < num_req_args - 1:
            message = '{}() takes at least '.format(func_name)
    else:
        if num_args != num_req_args:
            message = '{}() takes '.format(func_name)

    if message:
        if num_req_args == 0:
            message += 'no arguments'
        elif num_req_args == 1:
            message += '1 argument'
        else:
            message += '{} arguments'.format(num_req_args)

        message += ' ({} given)'.format(num_args)
        raise TypeError(message)


class NiceLib(with_metaclass(LibMeta, object)):
    """Base class for mid-level library wrappers

    Provides a nice interface for quickly defining mid-level library wrappers. You define a
    subclass for each specific library (DLL).

    Attributes
    ----------
    _info
        A `LibInfo` object that contains access to the underlying library and macros. Required
        (unless you are using the old-style `_ffi`, `_ffilib`, and `_defs` attributes)
    _ffi
        FFI instance variable. Required if not using `_info`
    _ffilib
        FFI library opened with `dlopen()`. Required if not using `_info`.
    _defs
        ``dict`` containing the Python-equivalent macros defined in the header file(s). Optional and
        only used if not using `_info`.
    _prefix : str or sequence of strs, optional
        Prefix(es) to strip from the library function names. E.g. If the library has functions
        named like ``SDK_Func()``, you can set `_prefix` to ``'SDK_'``, and access them as
        `Func()`. If more than one prefix is given, they are tried in order for each signature
        until the appropraite function is found.
    _ret : function or str, optional
        Wrapper function to handle the return values of each library function. By default, the
        return value will be appended to the end of the Python return values. The wrapper function
        takes the C function's return value (often an error/success code) as its only argument. If
        the wrapper returns a non-``None`` value, it will be appended to the wrapped function's
        return values.

        You may also use a ``str`` instead. If you define function ``_ret_foo()`` in your
        subclass, you may refer to it by using the ``str`` ``'foo'``.

        There are two wrappers that ``NiceLib`` defines for convenience (and may also be referenced
        as strings). ``_ret_return()`` is the default, which simply appends the return value to the
        wrapped function's return values, and ``_ret_ignore()``, which ignores the value entirely
        and does not return it.
    _struct_maker : function, optional
        Function that is called to create an FFI struct of the given type. Mainly useful for
        odd libraries that require you to always fill out some field of the struct, like its size
        in bytes
    _buflen : int, optional
        The default length for buffers. This can be overridden on a per-argument basis in the
        argument's spec string, e.g `'len=64'` will make a 64-byte buffer.
    _use_numpy : bool, optional
        If true, convert output args marked as 'arr' to ``numpy`` arrays. Obviously requires
        ``numpy`` to be installed.
    """
    _ffi = None  # MUST be filled in by subclass
    _ffilib = None  # MUST be filled in by subclass
    _defs = None

    @RetHandler(num_retvals=1)
    def _ret_return(retval):
        return retval

    @RetHandler(num_retvals=0)
    def _ret_ignore(retval):
        pass

    def __new__(cls):
        raise TypeError("Not allowed to instantiate {}. Use the class directly".format(cls))<|MERGE_RESOLUTION|>--- conflicted
+++ resolved
@@ -534,17 +534,11 @@
             sig.set_default_flags((cls._flags, parent_lib._base_flags))
             libfunc = parent_lib._create_libfunction(name, sig)
 
-<<<<<<< HEAD
             if not libfunc:
-                log.warn("Function '%s' could not be found using prefixes %r",
-                         name, sig.flags['prefix'])
-            setattr(cls, name, libfunc)
-=======
-                if not libfunc:
-                    log.warning("Function '%s' could not be found using prefixes %r",
-                                attr_name, sig.flags['prefix'])
-                setattr(cls, attr_name, libfunc)
->>>>>>> 4e23c818
+                log.warning("Function '%s' could not be found using prefixes %r",
+                            name, sig.flags['prefix'])
+            else:
+                setattr(cls, name, libfunc)
 
     @classmethod
     def from_niceobjectdef(metacls, cls_name, niceobjdef, parent_lib):
