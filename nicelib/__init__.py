# -*- coding: utf-8 -*-
# Copyright 2016-2018 Nate Bogdanowicz
from __future__ import division, absolute_import, with_statement, print_function, unicode_literals

import sys
import os.path
from importlib import import_module

from .__about__ import __version__


class LibInfo(object):
    def __init__(self, lib_module=None, prefix=None):
        if lib_module:
            self._ffi = lib_module.ffi
            self._ffilib = lib_module.lib
            self._defs = lib_module.defs
            self.__dict__.update(self._defs)
            self._argnames = getattr(lib_module, 'argnames', None)
            self._build_version = lib_module.build_version
        else:
            self._ffi = None
            self._ffilib = None
            self._defs = None
            self._argnames = None

    def __getattr__(self, name):
        return getattr(self._ffilib, name)


def load_lib(name, pkg=None, dir=None, builder=None, kwargs={}):
    """Load a low-level lib module, building it if required

    If `name` is `foo`, tries to import a module named `_foolib`. If the module can't be located,
    `load_lib` tries to build it.

    `builder` is the name of the module whose `build()` function is used to generate `_foolib.py`.
    By default, it is assumed to be `_build_foo` (where 'foo' is the value of `name`).

    `kwargs`, if given, is a dict of keyword args that is passed to `build()`.
    """
    prefix = '.' if pkg else ''
    lib_name = prefix + '_{}lib'.format(name)
    if dir:
        sys.path.insert(0, os.path.dirname(dir))

    try:
        lib_module = import_module(lib_name, pkg)
    except ImportError:
        if builder is None:
            builder = prefix + '_build_{}'.format(name)
        build_module = import_module(builder, pkg)
        build_module.build(**kwargs)
        lib_module = import_module(lib_name, pkg)

    return LibInfo(lib_module)


<<<<<<< HEAD
from .nicelib import (NiceLib, NiceObjectDef, NiceObject, RetHandler, ret_return, ret_ignore,
                      Sig, sig_pattern)
=======
from .nicelib import NiceLib, NiceObjectDef, NiceObject, Sig, ret_return, ret_ignore
>>>>>>> 4e23c818
from .build import build_lib
from .process import generate_bindings

__all__ = ['NiceLib', 'NiceObjectDef', 'build_lib', 'load_lib', 'generate_bindings', 'NiceObject',
<<<<<<< HEAD
           'RetHandler', 'ret_return', 'ret_ignore', 'Sig', 'sig_pattern']
=======
           'Sig', 'ret_return', 'ret_ignore', '__version__']
>>>>>>> 4e23c818
<|MERGE_RESOLUTION|>--- conflicted
+++ resolved
@@ -56,18 +56,10 @@
     return LibInfo(lib_module)
 
 
-<<<<<<< HEAD
 from .nicelib import (NiceLib, NiceObjectDef, NiceObject, RetHandler, ret_return, ret_ignore,
                       Sig, sig_pattern)
-=======
-from .nicelib import NiceLib, NiceObjectDef, NiceObject, Sig, ret_return, ret_ignore
->>>>>>> 4e23c818
 from .build import build_lib
 from .process import generate_bindings
 
 __all__ = ['NiceLib', 'NiceObjectDef', 'build_lib', 'load_lib', 'generate_bindings', 'NiceObject',
-<<<<<<< HEAD
-           'RetHandler', 'ret_return', 'ret_ignore', 'Sig', 'sig_pattern']
-=======
-           'Sig', 'ret_return', 'ret_ignore', '__version__']
->>>>>>> 4e23c818
+           'RetHandler', 'ret_return', 'ret_ignore', 'Sig', 'sig_pattern', '__version__']